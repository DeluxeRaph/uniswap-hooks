--- conflicted
+++ resolved
@@ -211,24 +211,7 @@
             )
         );
     }
-
-<<<<<<< HEAD
-    function test_removeLiquidity_tooMuchSlippage_reverts() public {
-        hook.addLiquidity(
-            BaseCustomAccounting.AddLiquidityParams(
-                10 ether, 10 ether, 0, 0, address(this), MAX_DEADLINE, MIN_TICK, MAX_TICK
-            )
-        );
-
-        vm.expectRevert(BaseCustomAccounting.TooMuchSlippage.selector);
-        hook.removeLiquidity(
-            BaseCustomAccounting.RemoveLiquidityParams(10 ether, 10 ether, 10 ether, MAX_DEADLINE, MIN_TICK, MAX_TICK)
-        );
-
-        hook.removeLiquidity(
-            BaseCustomAccounting.RemoveLiquidityParams(
-                10 ether, 10 ether - 1, 10 ether - 1, MAX_DEADLINE, MIN_TICK, MAX_TICK
-=======
+    
     function test_addLiquidity_native_invalidValue_revert() public {
         BaseCustomAccountingMock nativeHook = BaseCustomAccountingMock(0x1000000000000000000000000000000000002A00);
         deployCodeTo(
@@ -246,11 +229,27 @@
         nativeHook.addLiquidity{value: 0}(
             BaseCustomAccounting.AddLiquidityParams(
                 10 ether, 10 ether, 9 ether, 9 ether, address(this), MAX_DEADLINE, MIN_TICK, MAX_TICK
->>>>>>> 8edfd62d
-            )
-        );
-    }
-
+            )
+        );
+    }
+
+    function test_removeLiquidity_tooMuchSlippage_reverts() public {
+        hook.addLiquidity(
+            BaseCustomAccounting.AddLiquidityParams(
+                10 ether, 10 ether, 0, 0, address(this), MAX_DEADLINE, MIN_TICK, MAX_TICK
+            )
+        );
+
+        vm.expectRevert(BaseCustomAccounting.TooMuchSlippage.selector);
+        hook.removeLiquidity(
+            BaseCustomAccounting.RemoveLiquidityParams(10 ether, 10 ether, 10 ether, MAX_DEADLINE, MIN_TICK, MAX_TICK)
+        );
+
+        hook.removeLiquidity(
+            BaseCustomAccounting.RemoveLiquidityParams(
+                10 ether, 10 ether - 1, 10 ether - 1, MAX_DEADLINE, MIN_TICK, MAX_TICK
+    }
+    
     function test_swap_twoSwaps_succeeds() public {
         hook.addLiquidity(
             BaseCustomAccounting.AddLiquidityParams(
